#include <mutex>
#include <memory>
#include <iostream>

#include <ros/ros.h>
#include <pcl_ros/point_cloud.h>
#include <pcl_ros/transforms.h>
<<<<<<< HEAD

#include <tf2_eigen/tf2_eigen.h>
#include <tf2_ros/transform_listener.h>
#include <tf2_ros/transform_broadcaster.h>
#include <tf2_geometry_msgs/tf2_geometry_msgs.h>
#include <eigen_conversions/eigen_msg.h>
=======
#include <tf_conversions/tf_eigen.h>
#include <tf/transform_broadcaster.h>
#include <nodelet/nodelet.h>
#include <pluginlib/class_list_macros.h>
>>>>>>> 89574439

#include <std_srvs/Empty.h>
#include <sensor_msgs/Imu.h>
#include <sensor_msgs/PointCloud2.h>
#include <nav_msgs/Odometry.h>
#include <geometry_msgs/PoseWithCovarianceStamped.h>

#include <pcl/filters/voxel_grid.h>

#include <pclomp/ndt_omp.h>

#include <hdl_localization/pose_estimator.hpp>
#include <hdl_localization/delta_estimater.hpp>

#include <hdl_localization/ScanMatchingStatus.h>
#include <hdl_global_localization/SetGlobalMap.h>
#include <hdl_global_localization/QueryGlobalLocalization.h>

namespace hdl_localization {

class HdlLocalizationNodelet : public nodelet::Nodelet {
public:
  using PointT = pcl::PointXYZI;

  HdlLocalizationNodelet() : tf_buffer(), tf_listener(tf_buffer) {
  }
  virtual ~HdlLocalizationNodelet() {
  }

  void onInit() override {
    nh = getNodeHandle();
    mt_nh = getMTNodeHandle();
    private_nh = getPrivateNodeHandle();

    initialize_params();

    robot_odom_frame_id = private_nh.param<std::string>("robot_odom_frame_id", "robot_odom");
    odom_child_frame_id = private_nh.param<std::string>("odom_child_frame_id", "base_link");

    use_imu = private_nh.param<bool>("use_imu", true);
    invert_imu = private_nh.param<bool>("invert_imu", false);
    if(use_imu) {
      NODELET_INFO("enable imu-based prediction");
      imu_sub = mt_nh.subscribe("/gpsimu_driver/imu_data", 256, &HdlLocalizationNodelet::imu_callback, this);
    }
    points_sub = mt_nh.subscribe("/velodyne_points", 5, &HdlLocalizationNodelet::points_callback, this);
    globalmap_sub = nh.subscribe("/globalmap", 1, &HdlLocalizationNodelet::globalmap_callback, this);
    initialpose_sub = nh.subscribe("/initialpose", 8, &HdlLocalizationNodelet::initialpose_callback, this);

    pose_pub = nh.advertise<nav_msgs::Odometry>("/odom", 5, false);
    aligned_pub = nh.advertise<sensor_msgs::PointCloud2>("/aligned_points", 5, false);
    status_pub = nh.advertise<ScanMatchingStatus>("/status", 5, false);

    // global localization
    use_global_localization = private_nh.param<bool>("use_global_localization", true);
    if(use_global_localization) {
      NODELET_INFO_STREAM("wait for global localization services");
      ros::service::waitForService("/hdl_global_localization/set_global_map");
      ros::service::waitForService("/hdl_global_localization/query");

      set_global_map_service = nh.serviceClient<hdl_global_localization::SetGlobalMap>("/hdl_global_localization/set_global_map");
      query_global_localization_service = nh.serviceClient<hdl_global_localization::QueryGlobalLocalization>("/hdl_global_localization/query");

      relocalize_server = nh.advertiseService("/relocalize", &HdlLocalizationNodelet::relocalize, this);
    }
  }

private:
  pcl::Registration<PointT, PointT>::Ptr create_registration() const {
    std::string ndt_neighbor_search_method = private_nh.param<std::string>("ndt_neighbor_search_method", "DIRECT7");
    double ndt_resolution = private_nh.param<double>("ndt_resolution", 1.0);

    pclomp::NormalDistributionsTransform<PointT, PointT>::Ptr ndt(new pclomp::NormalDistributionsTransform<PointT, PointT>());

    ndt->setTransformationEpsilon(0.01);
    ndt->setResolution(ndt_resolution);
    if (ndt_neighbor_search_method == "DIRECT1") {
      NODELET_INFO("search_method DIRECT1 is selected");
      ndt->setNeighborhoodSearchMethod(pclomp::DIRECT1);
      return ndt;
    } else if (ndt_neighbor_search_method == "DIRECT7") {
      NODELET_INFO("search_method DIRECT7 is selected");
      ndt->setNeighborhoodSearchMethod(pclomp::DIRECT7);
<<<<<<< HEAD
      registration = ndt;
    } else {
      if(ndt_neighbor_search_method == "KDTREE") {
=======
      return ndt;
    } else {
      if (ndt_neighbor_search_method == "KDTREE") {
>>>>>>> 89574439
        NODELET_INFO("search_method KDTREE is selected");
      } else {
        NODELET_WARN("invalid search method was given");
        NODELET_WARN("default method is selected (KDTREE)");
      }
      ndt->setNeighborhoodSearchMethod(pclomp::KDTREE);
      return ndt;
    }
  }

  void initialize_params() {
    // intialize scan matching method
    double downsample_resolution = private_nh.param<double>("downsample_resolution", 0.1);
    boost::shared_ptr<pcl::VoxelGrid<PointT>> voxelgrid(new pcl::VoxelGrid<PointT>());
    voxelgrid->setLeafSize(downsample_resolution, downsample_resolution, downsample_resolution);
    downsample_filter = voxelgrid;

    registration = create_registration();

    // global localization
    relocalizing = false;
    delta_estimater.reset(new DeltaEstimater(create_registration()));

    // initialize pose estimator
    if(private_nh.param<bool>("specify_init_pose", true)) {
      NODELET_INFO("initialize pose estimator with specified parameters!!");
      pose_estimator.reset(new hdl_localization::PoseEstimator(registration,
        ros::Time::now(),
        Eigen::Vector3f(private_nh.param<double>("init_pos_x", 0.0), private_nh.param<double>("init_pos_y", 0.0), private_nh.param<double>("init_pos_z", 0.0)),
        Eigen::Quaternionf(private_nh.param<double>("init_ori_w", 1.0), private_nh.param<double>("init_ori_x", 0.0), private_nh.param<double>("init_ori_y", 0.0), private_nh.param<double>("init_ori_z", 0.0)),
        private_nh.param<double>("cool_time_duration", 0.5)
      ));
    }
  }

private:
  /**
   * @brief callback for imu data
   * @param imu_msg
   */
  void imu_callback(const sensor_msgs::ImuConstPtr& imu_msg) {
    std::lock_guard<std::mutex> lock(imu_data_mutex);
    imu_data.push_back(imu_msg);
  }

  /**
   * @brief callback for point cloud data
   * @param points_msg
   */
  void points_callback(const sensor_msgs::PointCloud2ConstPtr& points_msg) {
    std::lock_guard<std::mutex> estimator_lock(pose_estimator_mutex);
    if(!pose_estimator) {
      NODELET_ERROR("waiting for initial pose input!!");
      return;
    }

    if(!globalmap) {
      NODELET_ERROR("globalmap has not been received!!");
      return;
    }

    const auto& stamp = points_msg->header.stamp;
    pcl::PointCloud<PointT>::Ptr pcl_cloud(new pcl::PointCloud<PointT>());
    pcl::fromROSMsg(*points_msg, *pcl_cloud);

    if(pcl_cloud->empty()) {
      NODELET_ERROR("cloud is empty!!");
      return;
    }

    // transform pointcloud into odom_child_frame_id
    pcl::PointCloud<PointT>::Ptr cloud(new pcl::PointCloud<PointT>());
    if(!pcl_ros::transformPointCloud(odom_child_frame_id, *pcl_cloud, *cloud, this->tf_buffer)) {
        NODELET_ERROR("point cloud cannot be transformed into target frame!!");
        return;
    }

    auto filtered = downsample(cloud);
    last_scan = filtered;

    if(relocalizing) {
      delta_estimater->add_frame(filtered);
    }

    Eigen::Matrix4f before = pose_estimator->matrix();

    // predict
    if(!use_imu) {
      pose_estimator->predict(stamp, Eigen::Vector3f::Zero(), Eigen::Vector3f::Zero());
    } else {
      std::lock_guard<std::mutex> lock(imu_data_mutex);
      auto imu_iter = imu_data.begin();
      for(imu_iter; imu_iter != imu_data.end(); imu_iter++) {
        if(stamp < (*imu_iter)->header.stamp) {
          break;
        }
        const auto& acc = (*imu_iter)->linear_acceleration;
        const auto& gyro = (*imu_iter)->angular_velocity;
        double gyro_sign = invert_imu ? -1.0 : 1.0;
        pose_estimator->predict((*imu_iter)->header.stamp, Eigen::Vector3f(acc.x, acc.y, acc.z), gyro_sign * Eigen::Vector3f(gyro.x, gyro.y, gyro.z));
      }
      imu_data.erase(imu_data.begin(), imu_iter);
    }

    // odometry-based prediction
    ros::Time last_correction_time = pose_estimator->last_correction_time();
    if(private_nh.param<bool>("enable_robot_odometry_prediction", false) && !last_correction_time.isZero()) {
      geometry_msgs::TransformStamped odom_delta;
      if(tf_buffer.canTransform(odom_child_frame_id, last_correction_time, odom_child_frame_id, stamp, robot_odom_frame_id, ros::Duration(0.1))) {
        odom_delta = tf_buffer.lookupTransform(odom_child_frame_id, last_correction_time, odom_child_frame_id, stamp, robot_odom_frame_id, ros::Duration(0));
      } else if(tf_buffer.canTransform(odom_child_frame_id, last_correction_time, odom_child_frame_id, ros::Time(0), robot_odom_frame_id, ros::Duration(0))) {
        odom_delta = tf_buffer.lookupTransform(odom_child_frame_id, last_correction_time, odom_child_frame_id, ros::Time(0), robot_odom_frame_id, ros::Duration(0));
      }

      if(odom_delta.header.stamp.isZero()) {
        NODELET_WARN_STREAM("failed to look up transform between " << cloud->header.frame_id << " and " << robot_odom_frame_id);
      } else {
        Eigen::Isometry3d delta = tf2::transformToEigen(odom_delta);
        pose_estimator->predict_odom(delta.cast<float>().matrix());
      }
    }

    // correct
    auto aligned = pose_estimator->correct(stamp, filtered);
<<<<<<< HEAD
    Eigen::Matrix4f after = pose_estimator->matrix();
=======
>>>>>>> 89574439

    if(aligned_pub.getNumSubscribers()) {
      aligned->header.frame_id = "map";
      aligned->header.stamp = cloud->header.stamp;
      aligned_pub.publish(aligned);
    }

    if(status_pub.getNumSubscribers()) {
      publish_scan_matching_status(points_msg->header, aligned);
    }

    publish_odometry(points_msg->header.stamp, pose_estimator->matrix());
  }

  /**
   * @brief callback for globalmap input
   * @param points_msg
   */
  void globalmap_callback(const sensor_msgs::PointCloud2ConstPtr& points_msg) {
    NODELET_INFO("globalmap received!");
    pcl::PointCloud<PointT>::Ptr cloud(new pcl::PointCloud<PointT>());
    pcl::fromROSMsg(*points_msg, *cloud);
    globalmap = cloud;

    registration->setInputTarget(globalmap);

    if(use_global_localization) {
      NODELET_INFO("set globalmap for global localization!");
      hdl_global_localization::SetGlobalMap srv;
      pcl::toROSMsg(*globalmap, srv.request.global_map);

      if(!set_global_map_service.call(srv)) {
        NODELET_INFO("failed to set global map");
      } else {
        NODELET_INFO("done");
      }
    }
  }

  /**
   * @brief perform global localization to relocalize the sensor position
   * @param
   */
  bool relocalize(std_srvs::EmptyRequest& req, std_srvs::EmptyResponse& res) {
    if(last_scan == nullptr) {
      NODELET_INFO_STREAM("no scan has been received");
      return false;
    }

    relocalizing = true;
    delta_estimater->reset();
    pcl::PointCloud<PointT>::ConstPtr scan = last_scan;

    hdl_global_localization::QueryGlobalLocalization srv;
    pcl::toROSMsg(*scan, srv.request.cloud);
    srv.request.max_num_candidates = 1;

    if(!query_global_localization_service.call(srv) || srv.response.poses.empty()) {
      relocalizing = false;
      NODELET_INFO_STREAM("global localization failed");
      return false;
    }

    const auto& result = srv.response.poses[0];

    NODELET_INFO_STREAM("--- Global localization result ---");
    NODELET_INFO_STREAM("Trans :" << result.position.x << " " << result.position.y << " " << result.position.z);
    NODELET_INFO_STREAM("Quat  :" << result.orientation.x << " " << result.orientation.y << " " << result.orientation.z << " " << result.orientation.w);
    NODELET_INFO_STREAM("Error :" << srv.response.errors[0]);
    NODELET_INFO_STREAM("Inlier:" << srv.response.inlier_fractions[0]);

    Eigen::Isometry3f pose = Eigen::Isometry3f::Identity();
    pose.linear() = Eigen::Quaternionf(result.orientation.w, result.orientation.x, result.orientation.y, result.orientation.z).toRotationMatrix();
    pose.translation() = Eigen::Vector3f(result.position.x, result.position.y, result.position.z);
    pose = pose * delta_estimater->estimated_delta();

    std::lock_guard<std::mutex> lock(pose_estimator_mutex);
    pose_estimator.reset(new hdl_localization::PoseEstimator(
      registration,
      ros::Time::now(),
      pose.translation(),
      Eigen::Quaternionf(pose.linear()),
      private_nh.param<double>("cool_time_duration", 0.5)));

    relocalizing = false;

    return true;
  }

  /**
   * @brief callback for initial pose input ("2D Pose Estimate" on rviz)
   * @param pose_msg
   */
  void initialpose_callback(const geometry_msgs::PoseWithCovarianceStampedConstPtr& pose_msg) {
    NODELET_INFO("initial pose received!!");
    std::lock_guard<std::mutex> lock(pose_estimator_mutex);
    const auto& p = pose_msg->pose.pose.position;
    const auto& q = pose_msg->pose.pose.orientation;
    pose_estimator.reset(
          new hdl_localization::PoseEstimator(
            registration,
            ros::Time::now(),
            Eigen::Vector3f(p.x, p.y, p.z),
            Eigen::Quaternionf(q.w, q.x, q.y, q.z),
            private_nh.param<double>("cool_time_duration", 0.5))
    );
  }

  /**
   * @brief downsampling
   * @param cloud   input cloud
   * @return downsampled cloud
   */
  pcl::PointCloud<PointT>::ConstPtr downsample(const pcl::PointCloud<PointT>::ConstPtr& cloud) const {
    if(!downsample_filter) {
      return cloud;
    }

    pcl::PointCloud<PointT>::Ptr filtered(new pcl::PointCloud<PointT>());
    downsample_filter->setInputCloud(cloud);
    downsample_filter->filter(*filtered);
    filtered->header = cloud->header;

    return filtered;
  }

  /**
   * @brief publish odometry
   * @param stamp  timestamp
   * @param pose   odometry pose to be published
   */
  void publish_odometry(const ros::Time& stamp, const Eigen::Matrix4f& pose) {
    // broadcast the transform over tf
    if(tf_buffer.canTransform(robot_odom_frame_id, odom_child_frame_id, ros::Time(0))) {
      geometry_msgs::TransformStamped map_wrt_frame = tf2::eigenToTransform(Eigen::Isometry3d(pose.inverse().cast<double>()));
      map_wrt_frame.header.stamp = stamp;
      map_wrt_frame.header.frame_id = odom_child_frame_id;
      map_wrt_frame.child_frame_id = "map";

      geometry_msgs::TransformStamped frame_wrt_odom = tf_buffer.lookupTransform(robot_odom_frame_id, odom_child_frame_id, ros::Time(0), ros::Duration(0.1));
      Eigen::Matrix4f frame2odom = tf2::transformToEigen(frame_wrt_odom).cast<float>().matrix();

      geometry_msgs::TransformStamped map_wrt_odom;
      tf2::doTransform(map_wrt_frame, map_wrt_odom, frame_wrt_odom);

      tf2::Transform odom_wrt_map;
      tf2::fromMsg(map_wrt_odom.transform, odom_wrt_map);
      odom_wrt_map = odom_wrt_map.inverse();

      geometry_msgs::TransformStamped odom_trans;
      odom_trans.transform = tf2::toMsg(odom_wrt_map);
      odom_trans.header.stamp = stamp;
      odom_trans.header.frame_id = "map";
      odom_trans.child_frame_id = robot_odom_frame_id;

      tf_broadcaster.sendTransform(odom_trans);
    } else {
      geometry_msgs::TransformStamped odom_trans = tf2::eigenToTransform(Eigen::Isometry3d(pose.cast<double>()));
      odom_trans.header.stamp = stamp;
      odom_trans.header.frame_id = "map";
      odom_trans.child_frame_id = odom_child_frame_id;
      tf_broadcaster.sendTransform(odom_trans);
    }

    // publish the transform
    nav_msgs::Odometry odom;
    odom.header.stamp = stamp;
    odom.header.frame_id = "map";

    tf::poseEigenToMsg(Eigen::Isometry3d(pose.cast<double>()), odom.pose.pose);
    odom.child_frame_id = odom_child_frame_id;
    odom.twist.twist.linear.x = 0.0;
    odom.twist.twist.linear.y = 0.0;
    odom.twist.twist.angular.z = 0.0;

    pose_pub.publish(odom);
  }

  /**
   * @brief publish scan matching status information
   */
  void publish_scan_matching_status(const std_msgs::Header& header, pcl::PointCloud<pcl::PointXYZI>::ConstPtr aligned) {
    ScanMatchingStatus status;
    status.header = header;

    status.has_converged = registration->hasConverged();
    status.matching_error = registration->getFitnessScore();

    const double max_correspondence_dist = 0.5;

    int num_inliers = 0;
    std::vector<int> k_indices;
    std::vector<float> k_sq_dists;
    for(int i = 0; i < aligned->size(); i++) {
      const auto& pt = aligned->at(i);
      registration->getSearchMethodTarget()->nearestKSearch(pt, 1, k_indices, k_sq_dists);
      if(k_sq_dists[0] < max_correspondence_dist * max_correspondence_dist) {
        num_inliers++;
      }
    }
    status.inlier_fraction = static_cast<float>(num_inliers) / aligned->size();
    status.relative_pose = tf2::eigenToTransform(Eigen::Isometry3d(registration->getFinalTransformation().cast<double>())).transform;

    status.prediction_labels.reserve(2);
    status.prediction_errors.reserve(2);

    std::vector<double> errors(6, 0.0);

    if(pose_estimator->wo_prediction_error()) {
      status.prediction_labels.push_back(std_msgs::String());
      status.prediction_labels.back().data = "without_pred";
      status.prediction_errors.push_back(tf2::eigenToTransform(Eigen::Isometry3d(pose_estimator->wo_prediction_error().get().cast<double>())).transform);
    }

    if(pose_estimator->imu_prediction_error()) {
      status.prediction_labels.push_back(std_msgs::String());
      status.prediction_labels.back().data = "imu";
      status.prediction_errors.push_back(tf2::eigenToTransform(Eigen::Isometry3d(pose_estimator->imu_prediction_error().get().cast<double>())).transform);
    }

    if(pose_estimator->odom_prediction_error()) {
      status.prediction_labels.push_back(std_msgs::String());
      status.prediction_labels.back().data = "odom";
      status.prediction_errors.push_back(tf2::eigenToTransform(Eigen::Isometry3d(pose_estimator->odom_prediction_error().get().cast<double>())).transform);
    }

    status_pub.publish(status);
  }

private:
  // ROS
  ros::NodeHandle nh;
  ros::NodeHandle mt_nh;
  ros::NodeHandle private_nh;

  std::string robot_odom_frame_id;
  std::string odom_child_frame_id;

  bool use_imu;
  bool invert_imu;
  ros::Subscriber imu_sub;
  ros::Subscriber points_sub;
  ros::Subscriber globalmap_sub;
  ros::Subscriber initialpose_sub;

  ros::Publisher pose_pub;
  ros::Publisher aligned_pub;
  ros::Publisher status_pub;

  tf2_ros::Buffer tf_buffer;
  tf2_ros::TransformListener tf_listener;
  tf2_ros::TransformBroadcaster tf_broadcaster;

  // imu input buffer
  std::mutex imu_data_mutex;
  std::vector<sensor_msgs::ImuConstPtr> imu_data;

  // globalmap and registration method
  pcl::PointCloud<PointT>::Ptr globalmap;
  pcl::Filter<PointT>::Ptr downsample_filter;
  pcl::Registration<PointT, PointT>::Ptr registration;

  // pose estimator
  std::mutex pose_estimator_mutex;
  std::unique_ptr<hdl_localization::PoseEstimator> pose_estimator;
<<<<<<< HEAD
};
=======

  // global localization
  bool use_global_localization;
  std::atomic_bool relocalizing;
  std::unique_ptr<DeltaEstimater> delta_estimater;
>>>>>>> 89574439

  pcl::PointCloud<PointT>::ConstPtr last_scan;
  ros::ServiceServer relocalize_server;
  ros::ServiceClient set_global_map_service;
  ros::ServiceClient query_global_localization_service;
};
}


PLUGINLIB_EXPORT_CLASS(hdl_localization::HdlLocalizationNodelet, nodelet::Nodelet)<|MERGE_RESOLUTION|>--- conflicted
+++ resolved
@@ -5,19 +5,14 @@
 #include <ros/ros.h>
 #include <pcl_ros/point_cloud.h>
 #include <pcl_ros/transforms.h>
-<<<<<<< HEAD
+#include <nodelet/nodelet.h>
+#include <pluginlib/class_list_macros.h>
 
 #include <tf2_eigen/tf2_eigen.h>
 #include <tf2_ros/transform_listener.h>
 #include <tf2_ros/transform_broadcaster.h>
 #include <tf2_geometry_msgs/tf2_geometry_msgs.h>
 #include <eigen_conversions/eigen_msg.h>
-=======
-#include <tf_conversions/tf_eigen.h>
-#include <tf/transform_broadcaster.h>
-#include <nodelet/nodelet.h>
-#include <pluginlib/class_list_macros.h>
->>>>>>> 89574439
 
 #include <std_srvs/Empty.h>
 #include <sensor_msgs/Imu.h>
@@ -58,8 +53,9 @@
     odom_child_frame_id = private_nh.param<std::string>("odom_child_frame_id", "base_link");
 
     use_imu = private_nh.param<bool>("use_imu", true);
-    invert_imu = private_nh.param<bool>("invert_imu", false);
-    if(use_imu) {
+    invert_acc = private_nh.param<bool>("invert_acc", false);
+    invert_gyro = private_nh.param<bool>("invert_gyro", false);
+    if (use_imu) {
       NODELET_INFO("enable imu-based prediction");
       imu_sub = mt_nh.subscribe("/gpsimu_driver/imu_data", 256, &HdlLocalizationNodelet::imu_callback, this);
     }
@@ -97,27 +93,19 @@
     if (ndt_neighbor_search_method == "DIRECT1") {
       NODELET_INFO("search_method DIRECT1 is selected");
       ndt->setNeighborhoodSearchMethod(pclomp::DIRECT1);
-      return ndt;
     } else if (ndt_neighbor_search_method == "DIRECT7") {
       NODELET_INFO("search_method DIRECT7 is selected");
       ndt->setNeighborhoodSearchMethod(pclomp::DIRECT7);
-<<<<<<< HEAD
-      registration = ndt;
-    } else {
-      if(ndt_neighbor_search_method == "KDTREE") {
-=======
-      return ndt;
     } else {
       if (ndt_neighbor_search_method == "KDTREE") {
->>>>>>> 89574439
         NODELET_INFO("search_method KDTREE is selected");
       } else {
         NODELET_WARN("invalid search method was given");
         NODELET_WARN("default method is selected (KDTREE)");
       }
       ndt->setNeighborhoodSearchMethod(pclomp::KDTREE);
-      return ndt;
-    }
+    }
+    return ndt;
   }
 
   void initialize_params() {
@@ -198,7 +186,7 @@
 
     // predict
     if(!use_imu) {
-      pose_estimator->predict(stamp, Eigen::Vector3f::Zero(), Eigen::Vector3f::Zero());
+      pose_estimator->predict(stamp);
     } else {
       std::lock_guard<std::mutex> lock(imu_data_mutex);
       auto imu_iter = imu_data.begin();
@@ -208,8 +196,9 @@
         }
         const auto& acc = (*imu_iter)->linear_acceleration;
         const auto& gyro = (*imu_iter)->angular_velocity;
-        double gyro_sign = invert_imu ? -1.0 : 1.0;
-        pose_estimator->predict((*imu_iter)->header.stamp, Eigen::Vector3f(acc.x, acc.y, acc.z), gyro_sign * Eigen::Vector3f(gyro.x, gyro.y, gyro.z));
+        double acc_sign = invert_acc ? -1.0 : 1.0;
+        double gyro_sign = invert_gyro ? -1.0 : 1.0;
+        pose_estimator->predict((*imu_iter)->header.stamp, acc_sign * Eigen::Vector3f(acc.x, acc.y, acc.z), gyro_sign * Eigen::Vector3f(gyro.x, gyro.y, gyro.z));
       }
       imu_data.erase(imu_data.begin(), imu_iter);
     }
@@ -234,10 +223,6 @@
 
     // correct
     auto aligned = pose_estimator->correct(stamp, filtered);
-<<<<<<< HEAD
-    Eigen::Matrix4f after = pose_estimator->matrix();
-=======
->>>>>>> 89574439
 
     if(aligned_pub.getNumSubscribers()) {
       aligned->header.frame_id = "map";
@@ -454,7 +439,7 @@
 
     if(pose_estimator->imu_prediction_error()) {
       status.prediction_labels.push_back(std_msgs::String());
-      status.prediction_labels.back().data = "imu";
+      status.prediction_labels.back().data = use_imu ? "imu" : "motion_model";
       status.prediction_errors.push_back(tf2::eigenToTransform(Eigen::Isometry3d(pose_estimator->imu_prediction_error().get().cast<double>())).transform);
     }
 
@@ -477,7 +462,8 @@
   std::string odom_child_frame_id;
 
   bool use_imu;
-  bool invert_imu;
+  bool invert_acc;
+  bool invert_gyro;
   ros::Subscriber imu_sub;
   ros::Subscriber points_sub;
   ros::Subscriber globalmap_sub;
@@ -503,15 +489,11 @@
   // pose estimator
   std::mutex pose_estimator_mutex;
   std::unique_ptr<hdl_localization::PoseEstimator> pose_estimator;
-<<<<<<< HEAD
-};
-=======
 
   // global localization
   bool use_global_localization;
   std::atomic_bool relocalizing;
   std::unique_ptr<DeltaEstimater> delta_estimater;
->>>>>>> 89574439
 
   pcl::PointCloud<PointT>::ConstPtr last_scan;
   ros::ServiceServer relocalize_server;
